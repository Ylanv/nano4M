# Copyright 2025 EPFL
#
# Licensed under the Apache License, Version 2.0 (the "License");
# you may not use this file except in compliance with the License.
# You may obtain a copy of the License at
#
#     http://www.apache.org/licenses/LICENSE-2.0
#
# Unless required by applicable law or agreed to in writing, software
# distributed under the License is distributed on an "AS IS" BASIS,
# WITHOUT WARRANTIES OR CONDITIONS OF ANY KIND, either express or implied.
# See the License for the specific language governing permissions and
# limitations under the License.

from typing import Any, Dict, List, Tuple, Optional
import math
import numpy as np
import torch
import torch.nn as nn
import torch.nn.functional as F
from einops import repeat

from nanofm.modeling.transformer_layers import (
    TransformerTrunk,
    TransformerDecoderTrunk,
    LayerNorm,
)
from nanofm.utils.sampling import sample_tokens


def build_1d_sincos_posemb(max_len, embed_dim=1024, temperature=10000.0):
    """Sine-cosine positional embeddings from MoCo-v3, adapted back to 1d.
    Returns positional embedding of shape (N, D)
    """
    arange = torch.arange(max_len, dtype=torch.float32)  # Shape (N,)
    assert (
        embed_dim % 2 == 0
    ), "Embed dimension must be divisible by 2 for 1D sin-cos position embedding"
    pos_dim = embed_dim // 2
    omega = torch.arange(pos_dim, dtype=torch.float32) / pos_dim  # Shape (D/2,)
    omega = 1.0 / (temperature**omega)
    out = torch.einsum("n,d->nd", [arange, omega])  # Outer product, shape (N, D/2)
    pos_emb = torch.cat([torch.sin(out), torch.cos(out)], dim=1)  # Shape (N, D)
    return pos_emb


class FourM(nn.Module):
    """Simplified 4M definition, in which all modalities are handled in a single unified vocabulary.

    Args:
        enc_tokens_read_key: Key for reading encoder input tokens from the data dictionary
        dec_tokens_read_key: Key for reading decoder target tokens from the data dictionary.
            Only used for loss computation.
        enc_modalities_read_key: Key for reading encoder input modality ids from the data dictionary
        dec_modalities_read_key: Key for reading decoder target modality ids from the data dictionary
        enc_positions_read_key: Key for reading encoder input positions from the data dictionary
        dec_positions_read_key: Key for reading decoder target positions from the data dictionary
        enc_pad_mask_read_key: Key for reading encoder input padding mask from the data dictionary
        dec_pad_mask_read_key: Key for reading decoder target padding mask from the data dictionary
        modalities: List of modality names
        vocab_sizes: List of vocabulary sizes for each modality
        max_seq_lens: List of maximum sequence lengths for each modality
        dim: Transformer dimension
        enc_depth: Number of Transformer encoder layers
        dec_depth: Number of Transformer decoder layers
        head_dim: Dimension of each attention head
        mlp_ratio: Ratio of MLP hidden dimension to transformer dimension
        use_bias: Whether to include bias in the QKV, attention output projection and MLP layers
        padding_idx: Padding index for the target sequences
        init_std: Standard deviation for weight initialization
        per_modality_loss_avg: If True, compute the loss for each modality separately and average them.
            Otherwise, compute the loss over all target tokens together.
    """

    def __init__(
        self,
        enc_tokens_read_key: str,
        dec_tokens_read_key: str,
        enc_modalities_read_key: str,
        dec_modalities_read_key: str,
        enc_positions_read_key: str,
        dec_positions_read_key: str,
        enc_pad_mask_read_key: str,
        dec_pad_mask_read_key: str,
        modalities: List[str],
        vocab_sizes: List[int],
        max_seq_lens: List[int],
        dim: int = 512,
        enc_depth: int = 8,
        dec_depth: int = 8,
        head_dim: int = 64,
        mlp_ratio: float = 4.0,
        use_bias: bool = False,
        padding_idx: int = -100,
        init_std: float = 0.02,
        per_modality_loss_avg: bool = True,
        **kwargs,
    ):
        super().__init__()
        self.enc_tokens_read_key = enc_tokens_read_key
        self.dec_tokens_read_key = dec_tokens_read_key
        self.enc_modalities_read_key = enc_modalities_read_key
        self.dec_modalities_read_key = dec_modalities_read_key
        self.enc_positions_read_key = enc_positions_read_key
        self.dec_positions_read_key = dec_positions_read_key
        self.enc_pad_mask_read_key = enc_pad_mask_read_key
        self.dec_pad_mask_read_key = dec_pad_mask_read_key

        self.modalities = modalities
        self.vocab_sizes = vocab_sizes
        self.vocab_size = max(vocab_sizes)
        self.max_seq_lens = max_seq_lens
        self.max_posemb_len = max(max_seq_lens)
        self.num_modalities = len(modalities)
        self.padding_idx = padding_idx
        self.per_modality_loss_avg = per_modality_loss_avg

        # Initialize encoder token embedding
        self.enc_tok_emb = nn.Embedding(
            self.vocab_size, dim
        )  # TODO: Define the input embedding layer using self.vocab_size

        # Initialize positional embeddings of predefined maximum length that we re-use for different modalities
        pos_emb = build_1d_sincos_posemb(self.max_posemb_len, dim)
        self.register_buffer("pos_emb", pos_emb)

        # Initialize modality embeddings
        self.enc_mod_emb = nn.Embedding(
            self.num_modalities, dim
        )  # TODO: Define the encoder modality embedding layer using self.num_modalities
        self.dec_mod_emb = nn.Embedding(
            self.num_modalities, dim
        )  # TODO: Define the decoder modality embedding layer using self.num_modalities

        # Initialize Transformer encoder and decoder trunks
        self.encoder = TransformerTrunk(
            dim=dim,
            depth=enc_depth,
            head_dim=head_dim,
            mlp_ratio=mlp_ratio,
            use_bias=use_bias,
        )  # TODO: Define the Transformer encoder trunk
        self.decoder = TransformerDecoderTrunk(
            dim=dim,
            depth=dec_depth,
            head_dim=head_dim,
            mlp_ratio=mlp_ratio,
            use_bias=use_bias,
        )  # TODO: Define the Transformer decoder trunk

        # Initialize encoder -> decoder context projection
        self.dec_context_proj = nn.Linear(
            dim, dim
        )  # TODO: Define the encoder -> decoder projection. This is simply a linear layer mapping dim -> dim.

        # Initialize decoder output projection
        self.to_logits = nn.Linear(
            dim, self.vocab_size
        )  # TODO: Define the output projection layer using self.vocab_size

        # Initialize norm layers
        self.enc_norm = LayerNorm(
            dim, bias=use_bias
        )  # TODO: Define the encoder output layer normalization. Use the LayerNorm class defined in modeling/transformer_layers.py
        self.dec_norm = LayerNorm(
            dim, bias=use_bias
        )  # TODO: Define the decoder output layer normalization. Use the LayerNorm class defined in modeling/transformer_layers.py

        # Weight initialization
        self.init_std = init_std
        self.initialize_weights()

    @property
    def device(self) -> torch.device:
        return next(self.parameters()).device

    def initialize_weights(self) -> None:
        """Initialize the weights of the model."""
        self.apply(self._init_weights)  # Initialize nn.Linear and nn.Embedding
        nn.init.constant_(self.to_logits.weight, 0)  # Zero-init the output projection

    def _init_weights(self, module) -> None:
        if isinstance(module, nn.Linear):
            nn.init.normal_(module.weight, mean=0.0, std=self.init_std)
            if module.bias is not None:
                nn.init.zeros_(module.bias)
        elif isinstance(module, nn.Embedding):
            nn.init.normal_(module.weight, mean=0.0, std=self.init_std)

    def get_num_params(self, non_embedding=True) -> int:
        """
        Return the number of parameters in the model.

        Args:
            non_embedding: For non-embedding count (default), the input and output embeddings get subtracted.
        Returns:
            The number of parameters in the model.
        """
        n_params = sum(p.numel() for p in self.parameters())
        if non_embedding:
            n_params -= self.enc_tok_emb.weight.numel()
            n_params -= self.enc_mod_emb.weight.numel()
            n_params -= self.dec_mod_emb.weight.numel()
            n_params -= self.to_logits.weight.numel()
        return n_params

    def forward_encoder(
        self,
        enc_input_tokens: torch.LongTensor,
        enc_input_modalities: torch.LongTensor,
        enc_input_positions: torch.LongTensor,
        enc_pad_mask: Optional[torch.BoolTensor] = None,
    ) -> Tuple[torch.Tensor, torch.Tensor]:
        """
        Forward pass through the encoder.

        Args:
            enc_input_tokens: LongTensor of shape (B, N) with encoder input token IDs.
            enc_input_modalities: LongTensor of shape (B, N) with IDs specifying which modality
                is input at each position.
            enc_input_positions: LongTensor of shape (B, N) with encoder input positions,
                used to get the corresponding positional embeddings.
            enc_pad_mask: Boolean tensor of shape (B, N) where True indicates a valid token,
                and False indicates a padded token.
        Returns:
            Encoded tokens tensor of shape (B, N, D) and corresponding positional embeddings
            tensor of shape (B, N, D).
        """
        B, N = enc_input_tokens.shape
       
        # TODO: Embed the input tokens `enc_input_tokens` using the input embedding layer `enc_tok_emb`. Shape: [B, N, D]
        emb = self.enc_tok_emb

   

        x = self.enc_tok_emb(enc_input_tokens)
        # TODO: Embed the input modality IDs `enc_input_modalities` using the input embedding layer `enc_mod_emb`. Shape: [B, N, D]
        # Sum the modality embeddings to the token embeddings.
        x = x + self.enc_mod_emb(enc_input_modalities)
        
        # TODO: Get the positional embeddings for the input positions `enc_input_positions` and add them to the input tokens. Shape: [B, N, D]
        # Sum the positional embeddings to the token embeddings.
        enc_posembs = self.pos_emb[enc_input_positions]
        x = x + enc_posembs
        
        # Construct (B, N, N) attention mask for padding. True = used, False = masked out.
        enc_pad_attn_mask = (
            repeat(enc_pad_mask, "b n -> b m n", m=N)
            if enc_pad_mask is not None
            else None
        )

        # TODO: Forward pass through the Transformer encoder. Shape [B, N, D]
        # Hint: Don't forget to pass the encoder attention mask `enc_pad_attn_mask`.
<<<<<<< HEAD
        x = self.encoder(x, enc_pad_attn_mask)

=======
        x = self.encoder(x,enc_pad_attn_mask)
        
>>>>>>> 72a3786e
        # TODO: Pass to the encoder output normalization layer
        x = self.enc_norm(x)
       
        return x, enc_posembs

    def forward_decoder(
        self,
        dec_input_modalities: torch.LongTensor,
        dec_input_positions: torch.LongTensor,
        enc_context: torch.Tensor,
        enc_posembs: torch.Tensor,
        enc_pad_mask: Optional[torch.BoolTensor] = None,
        dec_pad_mask: Optional[torch.BoolTensor] = None,
    ) -> torch.Tensor:
        """
        Forward pass through the decoder.

        Args:
            dec_input_modalities: LongTensor of shape (B, M) with IDs specifying which modality
                to predict at each position.
            dec_input_positions: LongTensor of shape (B, N) with decoder input positions,
                used to get the corresponding positional embeddings and specify which token
                to predict for each modality.
            enc_context: Tensor of shape (B, N, D) with encoder context tokens.
            enc_posembs: Tensor of shape (B, N, D) with encoder positional embeddings.
            enc_pad_mask: Boolean tensor of shape (B, N) where True indicates a valid token,
                and False indicates a padded token.
            dec_pad_mask: Boolean tensor of shape (B, M) where True indicates a valid token,
                and False indicates a padded token.
        Returns:
            Decoded tokens tensor of shape (B, M, D).
        """
        B, M = dec_input_modalities.shape
        _, N, _ = enc_context.shape
        # TODO: Embed the target modality IDs `dec_input_modalities` using the embedding layer `dec_mod_emb`. Shape: [B, M, D]
        x = self.dec_mod_emb(dec_input_modalities)

        # TODO: Get the positional embeddings for the target positions `dec_input_positions` and add them to the tokens. Shape: [B, M, D]
        # Sum the positional embeddings to the token embeddings.
        x = x + self.pos_emb[dec_input_positions]

        # Construct attention masks for padding. True = used, False = masked out.
        # [B, M, M] self-attention mask and [B, M, N] cross-attention mask
        dec_pad_sa_mask = (
            repeat(dec_pad_mask, "b m -> b n m", n=M)
            if dec_pad_mask is not None
            else None
        )
        dec_pad_xa_mask = (
            repeat(enc_pad_mask, "b n -> b m n", m=M)
            if enc_pad_mask is not None
            else None
        )

        # TODO: Project context `enc_context` to the decoder dimension using `dec_context_proj`. Shape: [B, N, D]
        context = self.dec_context_proj(enc_context)

        # Add the encoder positional embeddings `enc_posembs`. Shape: [B, N, D]
        context = context + enc_posembs

        # TODO: Pass through the Transformer decoder. Shape [B, M, D]
        # Hint: Don't forget to pass the decoder self-attention mask `dec_pad_sa_mask` and the cross-attention mask `dec_pad_xa_mask`.
        x = self.decoder(x, context, dec_pad_sa_mask, dec_pad_xa_mask)

        # TODO: Pass to the decoder output normalization layer
        x = self.dec_norm(x)

        return x

    def forward_model(
        self,
        enc_input_tokens: torch.LongTensor,
        enc_input_modalities: torch.LongTensor,
        enc_input_positions: torch.LongTensor,
        dec_input_modalities: torch.LongTensor,
        dec_input_positions: torch.LongTensor,
        enc_pad_mask: Optional[torch.BoolTensor] = None,
        dec_pad_mask: Optional[torch.BoolTensor] = None,
    ) -> torch.Tensor:

        # Encoder forward pass
<<<<<<< HEAD
        enc_x, enc_posembs = self.forward_encoder(
            enc_input_tokens, enc_input_modalities, enc_input_positions, enc_pad_mask
        )

        # Decoder forward pass
        dec_x = self.forward_decoder(
            dec_input_modalities,
            dec_input_positions,
            enc_x,
            enc_posembs,
            enc_pad_mask,
            dec_pad_mask,
        )
=======
        enc_x, enc_posembs = self.forward_encoder(enc_input_tokens, enc_input_modalities, enc_input_positions, enc_pad_mask)
        
        
        # Decoder forward pass
        dec_x = self.forward_decoder(dec_input_modalities, dec_input_positions, enc_x, enc_posembs, enc_pad_mask, dec_pad_mask)
       
>>>>>>> 72a3786e

        # TODO: Pass `dec_x` through linear output head `to_logits` to compute the logits. Shape: [B, M, vocab_size]
        logits = self.to_logits(dec_x)
        

        return logits

    def compute_ce_loss(
        self,
        logits: torch.Tensor,
        target_seq: torch.LongTensor,
        padding_idx: int = -100,
        per_modality_loss_avg: bool = False,
        modality_indices: Optional[torch.Tensor] = None,
    ) -> Tuple[torch.Tensor, Dict[str, torch.Tensor]]:
        """
        Compute the cross-entropy loss given logits and target labels, ignoring padding tokens.

        Args:
             logits: Tensor of shape (B, L, vocab_size)
             target_seq: Tensor of shape (B, L) containing the target token indices.
             padding_idx: The index of the [PAD] token that should be ignored in the loss computation.
             per_modality_loss_avg: If True, compute the loss for each modality separately and average them.
             modality_indices: Tensor of shape (B, L) with IDs specifying which modality
        Returns:
             A scalar loss value and a dictionary of per-modality losses.
        """
        B, L, vocab_size = logits.shape
        logits = logits.reshape(-1, vocab_size)
        target_seq = target_seq.reshape(-1)

        if not per_modality_loss_avg:
            loss = F.cross_entropy(logits, target_seq, ignore_index=padding_idx)
            per_modality_losses = {}
        else:
            modality_indices = modality_indices.reshape(-1)
            valid_mask = target_seq != padding_idx

            losses = F.cross_entropy(logits, target_seq, reduction="none")

            per_modality_losses = {}
            for mod_idx, modality in enumerate(self.modalities):
                mod_mask = (modality_indices == mod_idx) & valid_mask
                if mod_mask.any():
                    per_modality_losses[modality] = losses[mod_mask].mean()
                else:
<<<<<<< HEAD
                    per_modality_losses[modality] = torch.tensor(
                        0.0, device=losses.device
                    )

=======
                    per_modality_losses[modality] = torch.tensor(0.0, device=losses.device)
            
          
>>>>>>> 72a3786e
            loss = sum(per_modality_losses.values()) / len(per_modality_losses)
            
        return loss, per_modality_losses

    def forward(self, data_dict: Dict[str, Any]) -> Tuple[torch.Tensor, Dict[str, Any]]:
        """
        Forward pass through the model.

        Args:
            data_dict: A dictionary containing the input and target sequences.
        Returns:
            The loss and a dictionary containing the perplexity metric.
        """
        # Encoder, decoder, and output head forward pass
        logits = self.forward_model(
            enc_input_tokens=data_dict[self.enc_tokens_read_key],
            enc_input_modalities=data_dict[self.enc_modalities_read_key],
            enc_input_positions=data_dict[self.enc_positions_read_key],
            dec_input_modalities=data_dict[self.dec_modalities_read_key],
            dec_input_positions=data_dict[self.dec_positions_read_key],
            enc_pad_mask=data_dict.get(self.enc_pad_mask_read_key, None),
            dec_pad_mask=data_dict.get(self.dec_pad_mask_read_key, None),
        )

        # Compute loss
        loss, modality_metrics = self.compute_ce_loss(
            logits=logits,
            target_seq=data_dict[self.dec_tokens_read_key],
            padding_idx=self.padding_idx,
            per_modality_loss_avg=self.per_modality_loss_avg,
            modality_indices=data_dict[self.dec_modalities_read_key],
        )

        return loss, modality_metrics

    def get_unmasking_schedule(
        self, total_tokens: int, num_steps: int = 8
    ) -> List[int]:
        """
        Generates a schedule for unmasking tokens at inference time. We only added a
        constant schedule for now, but feel free to add more schedules, e.g. a cosine schedule!
        This can be used for both "ROAR" and MaskGIT-style decoding.

        Args:
            total_tokens: Number of tokens to predict in the target modality.
            num_steps: Number of steps to unmask tokens.
        Returns:
            A list of integers representing the number of tokens to unmask at each step.
        """
        assert total_tokens > 0, "No tokens to unmask in the input sequence."
        assert num_steps > 0, "Number of steps should be greater than zero."
        assert (
            num_steps <= total_tokens
        ), "Number of steps should be less than or equal to the total number of tokens to unmask."

        tokens_per_step = total_tokens // num_steps
        remainder = total_tokens % num_steps
        schedule = [tokens_per_step] * num_steps
        schedule[-1] += remainder

        assert (
            len(schedule) == num_steps
        ), "Schedule length should match the number of steps."
        assert (
            sum(schedule) == total_tokens
        ), "Total number of tokens to unmask should match the sum of the schedule."

        return schedule

    def generate_one_modality_roar(
        self,
        enc_input_tokens: torch.LongTensor,
        enc_input_positions: torch.LongTensor,
        enc_input_modalities: torch.LongTensor,
        target_mod: str,
        num_steps: int = 8,
        temp: float = 1.0,
        top_p: float = 0.0,
        top_k: float = 0.0,
    ) -> Tuple[torch.LongTensor, torch.LongTensor, torch.LongTensor, torch.LongTensor]:
        """
        Generate one modality through iterative unmasking using the Random Order Auto Regressive
        (ROAR) decoding scheme introduced in 4M.

        Args:
            enc_input_tokens: LongTensor of shape (1, N_input) with encoder input token IDs.
            enc_input_positions: LongTensor of shape (1, N_input) with encoder input positions.
            enc_input_modalities: LongTensor of shape (1, N_input) with IDs specifying which modality
                is input at each position.
            target_mod: The target modality to generate.
            num_steps: Number of unmasking steps to perform.
            temp: Temperature for sampling.
            top_p: Top-p sampling parameter.
            top_k: Top-k sampling parameter.

        Returns:
            pred_tokens: LongTensor of shape (1, N_target) with the predicted tokens for the target modality.
            enc_input_tokens: LongTensor of shape (1, N_input+N_target) with the updated encoder input token IDs.
            enc_input_positions: LongTensor of shape (1, N_input+N_target) with the updated encoder input positions.
            enc_input_modalities: LongTensor of shape (1, N_input+N_target) with the updated IDs specifying which modality
        """
        B, N = enc_input_tokens.shape
        assert B == 1
        device = enc_input_tokens.device
        target_mod_index = self.modalities.index(target_mod)
        n_tokens_target = self.max_seq_lens[target_mod_index]

        # Get schedule for unmasking tokens
        schedule = self.get_unmasking_schedule(n_tokens_target, num_steps)

        # TODO: There are n_tokens_target positions to predict, and we will unmask them in `num_steps` steps.
        # The order in which we unmask the tokens is arbitrary, but here we will use a random order.
        # That means, we will randomly shuffle the positions from 0 to n_tokens_target - 1, and then
        # split them into `num_steps` steps.
        B, N = enc_input_tokens.shape
        assert B == 1
        device = enc_input_tokens.device
        target_mod_index = self.modalities.index(target_mod)
        n_tokens_target = self.max_seq_lens[target_mod_index]

        schedule = self.get_unmasking_schedule(n_tokens_target, num_steps)

        # dec_input_positions_list is a list of position indices of shape (1, k) for each step.
        # Together, they should contain all the positions from 0 to n_tokens_target - 1 exactly once.
        all_positions = torch.randperm(
            n_tokens_target, device=device
        )  # [0,1,2...,n_token_target] permuted
        dec_input_positions_list = []
        start = 0
        for k in schedule:
            end = start + k
            dec_input_positions_list.append(
                all_positions[start:end].unsqueeze(0)
            )  # => schedule = [3,3,4] => [[10,7,11],[9,2,3],[15,4,1]]
            start = end

        for step, k in enumerate(schedule):
            # Select the k positions to predict for this step
            dec_input_positions = dec_input_positions_list[step]
            # Create a tensor of k IDs specifying the target modality
            dec_input_modalities = target_mod_index * torch.ones(
                1, k, device=device, dtype=torch.long
            )

            # TODO: Forward pass through the model to get the next tokens' logits.
            # Select the 0-th element to get shape: [k, vocab_size]
            predicted_logits = self.forward_model(
                enc_input_tokens,
                enc_input_modalities,
                enc_input_positions,
                dec_input_modalities,
                dec_input_positions,
            )
            predicted_logits = predicted_logits[0]
            assert predicted_logits.shape == (
                k,
                self.vocab_size,
            ), f"Predicted logits shape : {predicted_logits.shape}"

            # TODO: Sample new tokens for the predicted_logits
            # Hint: Use the sample_tokens function from utils/sampling.py
            # Make sure to pass the `temp`, `top_k` and `top_p` arguments
            samples, _ = sample_tokens(
                predicted_logits, temperature=temp, top_k=top_k, top_p=top_p
            )

            # TODO: Concatenate the new tokens to the encoder input tokens for the next step
            # Specifically, concatenate the k samples to enc_input_tokens, the k dec_input_positions
            # to enc_input_positions, and the k dec_input_modalities to enc_input_modalities.
            # The resulting shapes for each tensor should be [1, N_prev + k].
            # print(f"Enc : {enc_input_tokens.shape},smaple : {samples.shape}")
            enc_input_tokens = torch.cat(
                [enc_input_tokens, samples.unsqueeze(0)], dim=1
            )
            enc_input_positions = torch.cat(
                [enc_input_positions, dec_input_positions], dim=1
            )
            enc_input_modalities = torch.cat(
                [enc_input_modalities, dec_input_modalities], dim=1
            )

        # Select the predicted tokens for the target modality and unshuffle them
        pred_tokens = enc_input_tokens[enc_input_modalities == target_mod_index]
        indices = enc_input_positions[enc_input_modalities == target_mod_index]
        pred_tokens = pred_tokens[indices.argsort()].unsqueeze(0)

        return pred_tokens, enc_input_tokens, enc_input_positions, enc_input_modalities<|MERGE_RESOLUTION|>--- conflicted
+++ resolved
@@ -252,13 +252,8 @@
 
         # TODO: Forward pass through the Transformer encoder. Shape [B, N, D]
         # Hint: Don't forget to pass the encoder attention mask `enc_pad_attn_mask`.
-<<<<<<< HEAD
-        x = self.encoder(x, enc_pad_attn_mask)
-
-=======
         x = self.encoder(x,enc_pad_attn_mask)
         
->>>>>>> 72a3786e
         # TODO: Pass to the encoder output normalization layer
         x = self.enc_norm(x)
        
@@ -340,28 +335,12 @@
     ) -> torch.Tensor:
 
         # Encoder forward pass
-<<<<<<< HEAD
-        enc_x, enc_posembs = self.forward_encoder(
-            enc_input_tokens, enc_input_modalities, enc_input_positions, enc_pad_mask
-        )
-
-        # Decoder forward pass
-        dec_x = self.forward_decoder(
-            dec_input_modalities,
-            dec_input_positions,
-            enc_x,
-            enc_posembs,
-            enc_pad_mask,
-            dec_pad_mask,
-        )
-=======
         enc_x, enc_posembs = self.forward_encoder(enc_input_tokens, enc_input_modalities, enc_input_positions, enc_pad_mask)
         
         
         # Decoder forward pass
         dec_x = self.forward_decoder(dec_input_modalities, dec_input_positions, enc_x, enc_posembs, enc_pad_mask, dec_pad_mask)
        
->>>>>>> 72a3786e
 
         # TODO: Pass `dec_x` through linear output head `to_logits` to compute the logits. Shape: [B, M, vocab_size]
         logits = self.to_logits(dec_x)
@@ -408,16 +387,9 @@
                 if mod_mask.any():
                     per_modality_losses[modality] = losses[mod_mask].mean()
                 else:
-<<<<<<< HEAD
-                    per_modality_losses[modality] = torch.tensor(
-                        0.0, device=losses.device
-                    )
-
-=======
                     per_modality_losses[modality] = torch.tensor(0.0, device=losses.device)
             
           
->>>>>>> 72a3786e
             loss = sum(per_modality_losses.values()) / len(per_modality_losses)
             
         return loss, per_modality_losses
