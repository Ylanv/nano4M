# Copyright 2025 EPFL
#
# Licensed under the Apache License, Version 2.0 (the "License");
# you may not use this file except in compliance with the License.
# You may obtain a copy of the License at
#
#     http://www.apache.org/licenses/LICENSE-2.0
#
# Unless required by applicable law or agreed to in writing, software
# distributed under the License is distributed on an "AS IS" BASIS,
# WITHOUT WARRANTIES OR CONDITIONS OF ANY KIND, either express or implied.
# See the License for the specific language governing permissions and
# limitations under the License.
import argparse
import datetime
import time
import json
import math
import os
import sys
import omegaconf
import yaml
from hydra.utils import instantiate
from pathlib import Path
from typing import Iterable, Sequence, List, Dict, Optional
import json

import numpy as np
import torch

import nanofm.utils as utils
from nanofm.utils import NativeScalerWithGradNormCount as NativeScaler
from nanofm.utils.optim_factory import create_adamw_optimizer
from nanofm.utils.scheduler import cosine_scheduler
from nanofm.utils.checkpoint import unwrap_model


def get_args():
    config_parser = parser = argparse.ArgumentParser(
        description="Training Config", add_help=False
    )
    parser.add_argument(
        "-c",
        "--config",
        default="",
        type=str,
        metavar="FILE",
        help="YAML config file specifying default arguments",
    )

    parser = argparse.ArgumentParser("Pre-training script", add_help=True)
    parser.add_argument("--run_name", type=str, default="auto")

    # Model and data configs, instantiated with hydra
    parser.add_argument(
        "--model_config",
        default={},
        type=Dict,
        help="Model config (default: %(default)s)",
    )
    parser.add_argument(
        "--train_loader_config",
        default={},
        type=Dict,
        help="Training dataloader config (default: %(default)s)",
    )
    parser.add_argument(
        "--eval_loader_config",
        default={},
        type=Dict,
        help="Validation dataloader config (default: %(default)s)",
    )

    # Training parameters
    parser.add_argument(
        "--batch_size",
        default=256,
        type=int,
        help="Batch size per GPU (default: %(default)s). "
        "Effective batch size is batch_size * # gpus",
    )
    parser.add_argument(
        "--total_tokens",
        type=int,
        help="Number of total training tokens (in millions).",
    )
    parser.add_argument(
        "--warmup_tokens",
        type=int,
        default=0,
        help="Total tokens (in millions) to warmup LR linearly (default: %(default)s)",
    )
    parser.add_argument(
        "--num_tokens_per_sample",
        type=int,
        help='Defines how we count the "tokens seen" for a model, here per single sample.',
    )
    parser.add_argument(
        "--dtype",
        type=str,
        default="float16",
        choices=["float16", "bfloat16", "float32", "bf16", "fp16", "fp32"],
        help="Data type (default: %(default)s",
    )
    parser.add_argument("--seed", default=0, type=int, help="Random seed")

    # Optimization parameters
    parser.add_argument(
        "--opt_eps",
        default=1e-8,
        type=float,
        help="Optimizer epsilon (default: %(default)s)",
    )
    parser.add_argument(
        "--opt_betas",
        default=[0.9, 0.95],
        type=float,
        nargs="+",
        help="Optimizer betas (default: %(default)s)",
    )
    parser.add_argument(
        "--lr",
        type=float,
        default=3e-4,
        help="Peak learning rate (default: %(default)s)",
    )
    parser.add_argument(
        "--min_lr",
        type=float,
        default=1e-6,
        help="Min learning rate at the end of training (default: %(default)s)",
    )
    parser.add_argument(
        "--weight_decay",
        type=float,
        default=0.05,
        help="Weight decay (default: %(default)s)",
    )
    parser.add_argument(
        "--clip_grad",
        type=float,
        default=None,
        help="Clip gradient norm (default: %(default)s)",
    )

    # Eval, checkpointing and resuming
    parser.add_argument(
        "--eval_freq",
        default=100,
        type=int,
        help="Frequency of evaluation in millions of tokens (default: %(default)s)",
    )
    parser.add_argument(
        "--save_ckpt_freq",
        default=100,
        type=int,
        help="Checkpoint saving frequency in millions of tokens (default: %(default)s)",
    )
    parser.add_argument(
        "--output_dir",
        default="./outputs/auto",
        help="Path where to save, empty for no saving",
    )
    parser.add_argument("--resume", default="", help="resume from checkpoint")
    parser.add_argument(
        "--start_iteration", default=0, type=int, help="Start iteration"
    )
    parser.add_argument("--auto_resume", action="store_true")
    parser.add_argument("--no_auto_resume", action="store_false", dest="auto_resume")
    parser.set_defaults(auto_resume=True)

    # Distributed training parameters
    parser.add_argument(
        "--device", default="cuda", help="Device to use for training / testing"
    )
    parser.add_argument("--find_unused_params", action="store_true")
    parser.add_argument(
        "--no_find_unused_params", action="store_false", dest="find_unused_params"
    )
    parser.set_defaults(find_unused_params=False)
    parser.add_argument(
        "--dist_url", default="env://", help="url used to set up distributed training"
    )

    # Wandb logging
    parser.add_argument(
        "--log_wandb",
        default=False,
        action="store_true",
        help="Log training and validation metrics to wandb",
    )
    parser.add_argument("--no_log_wandb", action="store_false", dest="log_wandb")
    parser.set_defaults(log_wandb=False)
    parser.add_argument(
        "--wandb_project", default=None, type=str, help="Project name on wandb"
    )
    parser.add_argument(
        "--wandb_entity", default=None, type=str, help="User or team name on wandb"
    )
    parser.add_argument(
        "--wandb_run_name", default="auto", type=str, help="Run name on wandb"
    )

    # Parse config file if there is one
    args_config, remaining = config_parser.parse_known_args()
    if args_config.config:
        with open(args_config.config, "r") as f:
            cfg = yaml.safe_load(f)
            # Use OmegaConf to parse interpolations
            omegaconf.OmegaConf.register_new_resolver("eval", eval)
            cfg = omegaconf.OmegaConf.create(cfg)
            cfg = omegaconf.OmegaConf.to_container(cfg, resolve=True)
            parser.set_defaults(**cfg)

    # The main arg parser parses the rest of the args, the usual
    # defaults will have been overridden if config file is specified.
    args = parser.parse_args(remaining)

    # Add the config path as a final args if given
    args.config_path = args_config.config

    return args


def main(args):
    # Distributed init
    utils.init_distributed_mode(args)
    device = torch.device(args.device)
    args.world_size = utils.get_world_size()
    global_rank = utils.get_rank()

    # Seeding
    seed = args.seed + utils.get_rank()
    torch.manual_seed(seed)
    np.random.seed(seed)

    # CUDNN and data type setup
    torch.backends.cudnn.benchmark = True
    if args.dtype in ["float16", "fp16"]:
        dtype = torch.float16
    elif args.dtype in ["bfloat16", "bf16"]:
        dtype = torch.bfloat16
    elif args.dtype in ["float32", "fp32"]:
        dtype = torch.float32
    else:
        raise ValueError(f"Invalid dtype: {args.dtype}")

    # Logger setup
    if global_rank == 0 and args.log_wandb:
        log_writer = utils.WandbLogger(args)
        print(
            f"Logging to wandb project {args.wandb_project}, entity {args.wandb_entity}, run name {args.wandb_run_name}"
        )
    else:
        log_writer = None
        print("Not logging to wandb")

    # Log args
    print(args)

    # Train and val loader setup
    data_loader_train = instantiate(args.train_loader_config)
    data_loader_eval = instantiate(args.eval_loader_config)

    # Model setup
    model = instantiate(args.model_config).to(device)
    model_without_ddp = model
    n_parameters = sum(p.numel() for p in model.parameters() if p.requires_grad)
    model = torch.nn.parallel.DistributedDataParallel(
        model, device_ids=[args.gpu], find_unused_parameters=args.find_unused_params
    )
    model_without_ddp = model.module
    print(f"Model = %s" % str(model_without_ddp))
    print(f"Number of params: {n_parameters / 1e6} M")

    # Training phases
    args.total_batch_size = args.batch_size * args.world_size
    num_tokens_per_iter = args.num_tokens_per_sample * args.total_batch_size
    args.total_iters = math.ceil(args.total_tokens * 1e6 / num_tokens_per_iter)
    args.warmup_iters = math.ceil(args.warmup_tokens * 1e6 / num_tokens_per_iter)
    args.eval_freq_iters = math.ceil(args.eval_freq * 1e6 / num_tokens_per_iter)
    args.save_ckpt_freq_iters = math.ceil(
        args.save_ckpt_freq * 1e6 / num_tokens_per_iter
    )
    print(f"Total tokens: {args.total_tokens}M")
    print(f"Total iters: {args.total_iters}")
    print(f"Warmup tokens: {args.warmup_tokens}M")
    print(f"Warmup iters: {args.warmup_iters}")
    print(f"Eval freq: every {args.eval_freq_iters} iterations")
    print(f"Save ckpt freq: every {args.save_ckpt_freq_iters} iterations")
    print("Batch size per GPU = %d" % args.batch_size)
    print("Total (effective) batch size = %d" % args.total_batch_size)

    # Optimizer
    print("LR = %.8f" % args.lr)
    print("Min LR = %.8f" % args.min_lr)
    optimizer = create_adamw_optimizer(args, model_without_ddp)
    loss_scaler = NativeScaler(enabled=dtype == torch.float16)

    # LR scheduler
    lr_schedule_values = cosine_scheduler(
        args.lr, args.min_lr, args.total_iters, args.warmup_iters
    )

    # Auto-load from checkpoint
    utils.auto_load_model(
        args=args,
        model=model,
        model_without_ddp=model_without_ddp,
        optimizer=optimizer,
        loss_scaler=loss_scaler,
    )
    if log_writer is not None:
        log_writer.set_step(args.start_iteration)

    # Training loop, with evaluations at regular intervals
    print(
        f"Start training for {args.total_tokens}M tokens = {args.total_iters} iterations"
    )
    start_time = time.time()

    train_stats = train_loop(
        args,
        model=model,
        data_loader_train=data_loader_train,
        data_loader_eval=data_loader_eval,
        optimizer=optimizer,
        loss_scaler=loss_scaler,
        lr_schedule_values=lr_schedule_values,
        log_writer=log_writer,
        device=device,
        dtype=dtype,
    )
    if args.output_dir:
        utils.save_model(
            args=args,
            iteration=args.total_iters,
            model=model,
            model_without_ddp=model_without_ddp,
            optimizer=optimizer,
            loss_scaler=loss_scaler,
            ckpt_name="final",
            save_as_safetensors=True,
            model_args=args.model_config,
        )

    total_time = time.time() - start_time
    total_time_str = str(datetime.timedelta(seconds=int(total_time)))
    print("Training time {}".format(total_time_str))


def to_device(data_dict, device, non_blocking=True):
    return {
        k: v.to(device, non_blocking=non_blocking) if torch.is_tensor(v) else v
        for k, v in data_dict.items()
    }


def train_loop(
    args,
    model: torch.nn.Module,
    data_loader_train: Iterable,
    data_loader_eval: Iterable,
    optimizer: torch.optim.Optimizer,
    loss_scaler: NativeScaler,
    lr_schedule_values: Sequence[float],
    log_writer: Optional[utils.WandbLogger] = None,
    device: torch.device = torch.device("cuda"),
    dtype: torch.dtype = torch.float16,
):
    model.train()

    metric_logger = utils.MetricLogger(delimiter="  ")
    metric_logger.add_meter("lr", utils.SmoothedValue(window_size=1, fmt="{value:.6f}"))
    header = "Training"
    print_freq = 10

    for step, data_dict in enumerate(
        metric_logger.log_every(
            data_loader_train,
            print_freq,
            iter_len=args.total_iters,
            header=header,
            start_iter=args.start_iteration,
        )
    ):
        it = args.start_iteration + step  # global training iteration
        total_tokens_seen = it * args.total_batch_size * args.num_tokens_per_sample

        # Move tensors to GPU
        data_dict = to_device(data_dict, device)
        print(f"Data dic : {data_dict['enc_tokens']}")
        # Forward pass and loss computation
        with torch.amp.autocast(
            device.type, dtype=dtype, enabled=dtype != torch.float32
        ):
            loss, metrics = model(data_dict)
            print(f"Loss inside training : {loss}, type : {type(loss)},shape : {loss.shape}, dtype : {loss.dtype}",flush = True)
        loss_value = loss.item()
<<<<<<< HEAD
        metrics_values = {f"{metric}": l.item() for metric, l in metrics.items()}

=======
        print(f"Loss values : {loss_value}")
        metrics_values = {f'{metric}': l.item() for metric, l in metrics.items()}
        print(f"loss is finite : {math.isfinite(loss_value)} ")
>>>>>>> 72a3786e
        # Stop training if loss is not finite, and save debug info
        if not math.isfinite(loss_value):
            torch.save(data_dict, os.path.join(args.output_dir, "debug.pt"))
            print(f"Loss inside training : {loss}, type : {type(loss)},shape : {loss.shape}, dtype : {loss.dtype}",file=sys.stderr)
            print(f"Metric : {metrics}",file=sys.stderr)
            print(f"Loss is {loss_value}, stopping training", file=sys.stderr)
            print(f"Saved debug info to {args.output_dir}/debug.pt", file=sys.stderr)
            torch.set_printoptions(threshold=10_000)  # or float('inf') for no limit
            with open("debug.txt", "w") as f:
                print(data_dict, file=f)

            raise RuntimeError(f"Loss is not finite: {loss}")


        # Assign learning rate for each step
        lr = lr_schedule_values[it]
        for i, param_group in enumerate(optimizer.param_groups):
            param_group["lr"] = lr

        # Loss scaling when training in fp16, backward pass, optimizer step, and synchronize
        grad_norm = loss_scaler(
            loss,
            optimizer,
            clip_grad=args.clip_grad,
            skip_grad=None,
            parameters=model.parameters(),
            compute_grad_norm=True,
        )
        optimizer.zero_grad()
        torch.cuda.synchronize()

        # Logging
        metric_logger.update(loss=loss_value)
        metric_logger.update(**metrics_values)
        if dtype == torch.float16:
            loss_scale_value = loss_scaler.state_dict()["scale"]
            metric_logger.update(loss_scale=loss_scale_value)
        metric_logger.update(lr=lr)
        metric_logger.update(grad_norm=grad_norm)

        # Launch evaluation at regular intervals and last iteration
        if (
            data_loader_eval is not None
            and args.eval_freq_iters > 0
            and (it != 0)
            and (it % args.eval_freq_iters == 0 or it + 1 == args.total_iters)
        ):
            eval_stats = evaluate(
                model, data_loader_eval, device, dtype=dtype, prefix="[Eval]/"
            )
            if log_writer is not None:
                log_writer.update(eval_stats)

        # Log loss and metrics to wandb
        if log_writer is not None:
            log_writer.update(
                {
                    "loss": loss_value,
                    "lr": lr,
                    "grad_norm": grad_norm,
                    "total_tokens_seen_m": total_tokens_seen / 1e6,
                }
            )
            log_writer.update(metrics_values)

            log_writer.set_step()

        # Save checkpoint at regular intervals
        if (it + 1) % args.save_ckpt_freq_iters == 0:
            utils.save_model(
                args=args,
                iteration=it,
                model=model,
                model_without_ddp=unwrap_model(model),
                optimizer=optimizer,
                loss_scaler=loss_scaler,
                save_as_safetensors=True,
                model_args=args.model_config,
            )

        # Exit training loop manually in case iterator is infinite
        if it + 1 == args.total_iters:
            print("Training done")
            break

    # Gather the stats from all processes
    metric_logger.synchronize_between_processes()
    print("Averaged stats:", metric_logger)
    torch.cuda.empty_cache()


@torch.no_grad()
def evaluate(
    model: torch.nn.Module,
    data_loader_eval: Iterable,
    device: torch.device = torch.device("cuda"),
    dtype: torch.dtype = torch.float16,
    prefix="[Eval]/",
):
    model_state = model.training  # Save the model state
    model.eval()

    print_freq = 10
    iter_len = (
        len(data_loader_eval) if hasattr(data_loader_eval, "__len__") else -1
    )  # Dealing with iterable datasets

    metric_logger = utils.MetricLogger(delimiter="  ")
    for data_dict in metric_logger.log_every(
        data_loader_eval, print_freq, iter_len=iter_len, header=prefix
    ):

        # Move tensors to GPU
        data_dict = to_device(data_dict, device)

        with torch.amp.autocast(
            device.type, dtype=dtype, enabled=dtype != torch.float32
        ):
            loss, metrics = model(data_dict)

            loss_value = loss.item()
            metrics_values = {f"{metric}": l.item() for metric, l in metrics.items()}

        metric_logger.update(loss=loss_value)
        metric_logger.update(**metrics_values)

    # Gather the stats from all processes
    metric_logger.synchronize_between_processes()
    print("Eval averaged stats:", metric_logger)
    averaged_stats = {
        prefix + k: meter.global_avg for k, meter in metric_logger.meters.items()
    }

    torch.cuda.empty_cache()
    model.train(model_state)  # Restore the model state before returning

    return averaged_stats


if __name__ == "__main__":
    args = get_args()

    utils.setup_run_name(args)
    if args.output_dir:
        Path(args.output_dir).mkdir(parents=True, exist_ok=True)

    main(args)<|MERGE_RESOLUTION|>--- conflicted
+++ resolved
@@ -397,14 +397,9 @@
             loss, metrics = model(data_dict)
             print(f"Loss inside training : {loss}, type : {type(loss)},shape : {loss.shape}, dtype : {loss.dtype}",flush = True)
         loss_value = loss.item()
-<<<<<<< HEAD
-        metrics_values = {f"{metric}": l.item() for metric, l in metrics.items()}
-
-=======
         print(f"Loss values : {loss_value}")
         metrics_values = {f'{metric}': l.item() for metric, l in metrics.items()}
         print(f"loss is finite : {math.isfinite(loss_value)} ")
->>>>>>> 72a3786e
         # Stop training if loss is not finite, and save debug info
         if not math.isfinite(loss_value):
             torch.save(data_dict, os.path.join(args.output_dir, "debug.pt"))
